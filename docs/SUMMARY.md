--- conflicted
+++ resolved
@@ -1,10 +1,7 @@
 # Summary
 
 * Getting Started
-<<<<<<< HEAD
   * [Introduction](README.md)
-=======
->>>>>>> 02fd778d
   * [Setup](setup.md)
   * [Middleware](middleware.md)
   * [Options](options.md)
