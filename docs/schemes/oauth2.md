# Oauth2

[Source Code](https://github.com/nuxt-community/auth-module/blob/master/lib/schemes/oauth2.js)

`oauth2` supports various oauth2 login flows. There are many pre-configured providers like [auth0](../providers/auth0.md) that you may use instead of directly using this scheme.

## Usage

```js
this.$auth.loginWith('social')
```

## Token refresh
If your provider issues refresh tokens, these will be used to refresh the token before every axios request.
Note: This feature is only supported for jwt tokens.

### Behavior when the refresh token has expired
If the refresh token has expired, the token cannot be refreshed. You can find the different behavior for server and client side below.

#### Server side (during page reload or initial navigation)
The user is logged out and navigated to the **home** page.

#### Client side (Client initiated axios request)
The user is logged out and navigated to the **logout** page, for explicitly explaining what happened.

## Options

```js
auth: {
  strategies: {
    social: {
      _scheme: 'oauth2',
      endpoints: {
          authorization: 'https://accounts.google.com/o/oauth2/auth',
          token: undefined,
          userInfo: 'https://www.googleapis.com/oauth2/v3/userinfo',
          logout: 'https://example.com/logout'
      },
      token: {
          property: 'access_token',
          type: 'Bearer',
          maxAge: 1800
      },
      refreshToken: {
          property: 'refresh_token',
          maxAge: 60 * 60 * 24 * 30
      },
      responseType: 'token',
      grantType: 'authorization_code',
      accessType: undefined,
      redirectUri: undefined,
      clientId: 'SET_ME',
      scope: ['openid', 'profile', 'email'],
      state: 'UNIQUE_AND_NON_GUESSABLE'
    }
  }
}
```

### `endpoints`

Each endpoint is used to make requests using axios. They are basically extending Axios [Request Config](https://github.com/axios/axios#request-config).

#### `authorization`

**REQUIRED** - Endpoint to start login flow. Depends on oauth service.

#### `userInfo`

While not a part of oauth2 spec, almost all oauth2 providers expose this endpoint to get user profile.

#### `token`

If using Google code authorization flow (`responseType: 'code'`) provide a URI for a service that accepts a POST request with JSON payload containing a `code` property, and returns tokens [exchanged by provider](https://developers.google.com/identity/protocols/OpenIDConnect#exchangecode) for `code`. See [source code](https://github.com/nuxt-community/auth-module/blob/dev/lib/schemes/oauth2.js)

If a `false` value is set, we only do login without fetching user profile.

#### `logout`

Endpoint to logout user from Oauth2 provider's system. Ensures that a user is signed out of the current authorization session.

### token

#### `property`

- Default: `access_token`

`property` can be used to specify which field of the response JSON to be used for value. It can be `false` to directly use API response or being more complicated like `auth.access_token`.

::: tip
If you need to use the IdToken instead of the AccessToken, set this option to `id_token`.
:::

#### `type`

- Default: `Bearer`

It will be used in `Authorization` header of axios requests.

#### `maxAge`

- Default: `1800`

<<<<<<< HEAD
Here you set the expiration time of the token, in **seconds**.
This time will be used if for some reason we couldn't decode the token to get the expiration date.
=======
Should be same as login page or relative path to welcome screen. ([example](https://github.com/nuxt-community/auth-module/blob/dev/examples/demo/pages/callback.vue))
>>>>>>> 4c29f4d6

By default is set to 30 minutes.

### `refreshToken`

#### `property`

- Default: `refresh_token`

`property` can be used to specify which field of the response JSON to be used for value. It can be `false` to directly use API response or being more complicated like `auth.refresh_token`.

#### `maxAge`

- Default: `60 * 60 * 24 * 30`

Here you set the expiration time of the refresh token, in **seconds**.
This time will be used if for some reason we couldn't decode the token to get the expiration date.

By default is set to 30 days.

### `responseType`

- Default: `token`

If you use `code` you may have to implement a server side logic to sign the response code.

### `grantType`

Set to `authorization_code` for authorization code flow.

### `accessType`

If using Google code authorization flow (`responseType: 'code'`) set to `offline` to ensure a refresh token is returned in the initial login request. (See [Google documentation](https://developers.google.com/identity/protocols/OpenIDConnect#refresh-tokens))

### `redirectUri`

Should be same as login page or relative path to welcome screen. ([example](https://github.com/nuxt-community/auth-module/blob/dev/examples/demo/pages/callback.vue))

By default it will be inferred from `redirect.callback` option. (Defaults to `/login`)

### `clientId`

**REQUIRED** - oauth2 client id.

### `scope`

**REQUIRED** -  Oauth2 access scopes.

### `state`

The primary reason for using the state parameter is to mitigate CSRF attacks. ([read more](https://auth0.com/docs/protocols/oauth2/oauth-state))

By default is set to random generated string.<|MERGE_RESOLUTION|>--- conflicted
+++ resolved
@@ -101,12 +101,12 @@
 
 - Default: `1800`
 
-<<<<<<< HEAD
+
 Here you set the expiration time of the token, in **seconds**.
 This time will be used if for some reason we couldn't decode the token to get the expiration date.
-=======
+
 Should be same as login page or relative path to welcome screen. ([example](https://github.com/nuxt-community/auth-module/blob/dev/examples/demo/pages/callback.vue))
->>>>>>> 4c29f4d6
+
 
 By default is set to 30 minutes.
 
