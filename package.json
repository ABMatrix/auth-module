{
  "name": "@nuxtjs/auth",
  "version": "4.8.5",
  "description": "Authentication module for Nuxt.js",
  "license": "MIT",
  "contributors": [
    {
      "name": "Pooya Parsa <pooya@pi0.ir>",
      "url": "https://github.com/pi0"
    },
    {
      "name": "Herberts Cruz <herbertscruz@gmail.com>"
    },
    {
      "name": "Tony Briet",
      "url": "https://github.com/breakingrobot"
    }
  ],
  "main": "lib/module/index.js",
  "repository": "nuxt-community/auth-module",
  "publishConfig": {
    "access": "public"
  },
  "scripts": {
    "heroku-postbuild": "nuxt build examples/demo",
    "start": "nuxt start examples/demo",
    "dev": "nuxt examples/demo",
    "lint": "eslint lib test",
    "lint-fix": "eslint --fix lib test",
    "test": "npm run lint && jest",
    "release": "standard-version && git push --follow-tags && npm publish"
  },
  "eslintIgnore": [
    "lib/module/plugin.js"
  ],
  "files": [
    "lib"
  ],
  "jest": {
    "testEnvironment": "node",
    "collectCoverage": true
  },
  "dependencies": {
    "@nuxtjs/axios": "^5.9.3",
    "body-parser": "^1.19.0",
    "consola": "^2.11.3",
    "cookie": "^0.4.0",
<<<<<<< HEAD
    "defu": "^0.0.3",
    "dotprop": "^1.2.0",
=======
>>>>>>> a4a12755
    "is-https": "^1.0.0",
    "js-cookie": "^2.2.1",
    "lodash": "^4.17.15",
    "nanoid": "^2.1.9"
  },
  "devDependencies": {
    "@nuxtjs/toast": "^3.3.0",
    "babel-plugin-transform-class-properties": "^6.24.1",
    "babel-plugin-transform-decorators-legacy": "^1.3.5",
    "bootstrap-vue": "^2.2.0",
    "codecov": "^3.6.1",
    "cookie-parser": "^1.4.4",
    "eslint": "^6.8.0",
    "eslint-config-standard": "^14.1.0",
    "eslint-plugin-import": "^2.20.0",
    "eslint-plugin-jest": "^23.6.0",
    "eslint-plugin-node": "^11.0.0",
    "eslint-plugin-promise": "^4.2.1",
    "eslint-plugin-standard": "^4.0.1",
    "eslint-plugin-vue": "^6.1.2",
    "express": "^4.17.1",
    "express-jwt": "^5.3.1",
    "jest": "^24.9.0",
    "jsdom": "^15.2.1",
    "lodash.get": "^4.4.2",
    "nuxt-class-component": "^1.3.0",
    "nuxt-edge": "^2.11.1-26314569.9aa8db4e",
    "puppeteer": "^2.0.0",
    "standard-version": "^7.0.1"
  }
}<|MERGE_RESOLUTION|>--- conflicted
+++ resolved
@@ -45,11 +45,7 @@
     "body-parser": "^1.19.0",
     "consola": "^2.11.3",
     "cookie": "^0.4.0",
-<<<<<<< HEAD
-    "defu": "^0.0.3",
-    "dotprop": "^1.2.0",
-=======
->>>>>>> a4a12755
+    "defu": "^1.0.0",
     "is-https": "^1.0.0",
     "js-cookie": "^2.2.1",
     "lodash": "^4.17.15",
