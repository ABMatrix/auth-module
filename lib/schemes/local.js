export default class LocalScheme {
  constructor (auth, options) {
    this.$auth = auth
    this.name = options._name

    this.options = Object.assign({}, DEFAULTS, options)
  }

  _setToken (token) {
    if (this.options.globalToken) {
      // Set Authorization token for all axios requests
      this.$auth.ctx.app.$axios.setHeader(this.options.tokenName, token)
    }
  }

  _clearToken () {
    if (this.options.globalToken) {
      // Clear Authorization token for all axios requests
      this.$auth.ctx.app.$axios.setHeader(this.options.tokenName, false)
    }
  }

  mounted () {
    if (this.options.tokenRequired) {
      const token = this.$auth.syncToken(this.name)
      this._setToken(token)
    }

    return this.$auth.fetchUserOnce()
  }

  async login (endpoint) {
    if (!this.options.endpoints.login) {
      return
    }

    // Ditch any leftover local tokens before attempting to log in
    await this.$auth.reset()

    const result = await this.$auth.request(
      endpoint,
      this.options.endpoints.login
    )

    if (this.options.tokenRequired) {
      const token = this.$auth.addTokenPrefix(result)

      this.$auth.setToken(this.name, token)
      this._setToken(token)
    }

    if (this.options.autoFetchUser) {
      await this.fetchUser()
    }
  }

  async setUserToken (tokenValue) {
<<<<<<< HEAD
    // Ditch any leftover local tokens before attempting to log in
    await this._logoutLocally()

    if (this.options.tokenRequired) {
      const token = this.$auth.addTokenPrefix(tokenValue)

      this.$auth.setToken(this.name, token)
      this._setToken(token)
    }
=======
    const token = this.options.tokenType
      ? this.options.tokenType + ' ' + tokenValue
      : tokenValue
    this.$auth.setToken(this.name, token)
    this._setToken(token)
>>>>>>> 344920c0

    return this.fetchUser()
  }

  async fetchUser (endpoint) {
    // Token is required but not available
    if (this.options.tokenRequired && !this.$auth.getToken(this.name)) {
      return
    }

    // User endpoint is disabled.
    if (!this.options.endpoints.user) {
      this.$auth.setUser({})
      return
    }

    // Try to fetch user and then set
    const user = await this.$auth.requestWith(
      this.name,
      endpoint,
      this.options.endpoints.user
    )
    this.$auth.setUser(user)
  }

  async logout (endpoint) {
    // Only connect to logout endpoint if it's configured
    if (this.options.endpoints.logout) {
      await this.$auth
        .requestWith(this.name, endpoint, this.options.endpoints.logout)
        .catch(() => { })
    }

    // But reset regardless
    return this.$auth.reset()
  }

  async reset () {
    if (this.options.tokenRequired) {
      this._clearToken()
    }

    this.$auth.setUser(false)
    this.$auth.setToken(this.name, false)
    this.$auth.setRefreshToken(this.name, false)

    return Promise.resolve()
  }
}

const DEFAULTS = {
  tokenRequired: true,
  globalToken: true,
  tokenName: 'Authorization',
  autoFetchUser: true
}<|MERGE_RESOLUTION|>--- conflicted
+++ resolved
@@ -55,23 +55,10 @@
   }
 
   async setUserToken (tokenValue) {
-<<<<<<< HEAD
-    // Ditch any leftover local tokens before attempting to log in
-    await this._logoutLocally()
+    const token = this.$auth.addTokenPrefix(tokenValue)
 
-    if (this.options.tokenRequired) {
-      const token = this.$auth.addTokenPrefix(tokenValue)
-
-      this.$auth.setToken(this.name, token)
-      this._setToken(token)
-    }
-=======
-    const token = this.options.tokenType
-      ? this.options.tokenType + ' ' + tokenValue
-      : tokenValue
     this.$auth.setToken(this.name, token)
     this._setToken(token)
->>>>>>> 344920c0
 
     return this.fetchUser()
   }
