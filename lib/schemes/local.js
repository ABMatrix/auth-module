import defu from 'defu'
import { getProp } from '../utilities'

export default class LocalScheme {
  constructor (auth, options) {
    this.$auth = auth
    this.name = options._name
    this.options = defu(options, DEFAULTS)
  }

  _setToken (token) {
    if (this.options.globalToken) {
      // Set Authorization token for all axios requests
      this.$auth.ctx.app.$axios.setHeader(this.options.tokenName, token)
    }
  }

  _clearToken () {
    if (this.options.globalToken) {
      // Clear Authorization token for all axios requests
      this.$auth.ctx.app.$axios.setHeader(this.options.tokenName, false)
    }
  }

  // ---------------------------------------------------------------
  // Client ID helpers
  // ---------------------------------------------------------------

  _getClientId () {
    const _key = this.options.clientIdPrefix + this.name

    return this.$auth.$storage.getUniversal(_key)
  }

  _setClientId (clientId) {
    const _key = this.options.clientIdPrefix + this.name

    return this.$auth.$storage.setUniversal(_key, clientId)
  }

  _syncClientId () {
    const _key = this.options.clientIdPrefix + this.name

    return this.$auth.$storage.syncUniversal(_key)
  }

  mounted () {
    if (this.options.tokenRequired) {
      const token = this.$auth.syncToken(this.name)
      this._setToken(token)
    }

    this._syncClientId()

    return this.$auth.fetchUserOnce()
  }

  async login (endpoint) {
    if (!this.options.endpoints.login) {
      return
    }

    // Ditch any leftover local tokens before attempting to log in
    await this.$auth.reset()

<<<<<<< HEAD
    // Make login request
    const loginResult = await this.$auth.request(endpoint, this.options.endpoints.login)
=======
    const { response, result } = await this.$auth.request(
      endpoint,
      this.options.endpoints.login,
      true
    )
>>>>>>> 164c1bd7

    // Update Token
    if (this.options.tokenRequired) {
      let token = getProp(loginResult, this.options.token.property)
      if (this.options.tokenType) {
        token = this.options.tokenType + ' ' + token
      }
      this.$auth.setToken(this.name, token)
      this._setToken(token)
    }

    // Update clientId
    const clientId = getProp(loginResult, this.options.clientId)
    if (clientId) {
      this._setClientId(clientId)
    }

    // Fetch user
    if (this.options.autoFetchUser) {
      await this.fetchUser()
    }

    return response
  }

  async setUserToken (tokenValue) {
    const token = this.options.tokenType
      ? this.options.tokenType + ' ' + tokenValue
      : tokenValue
    this.$auth.setToken(this.name, token)
    this._setToken(token)

    // Fetch user
    return this.fetchUser()
  }

  async fetchUser (endpoint) {
    // Token is required but not available
    if (this.options.tokenRequired && !this.$auth.getToken(this.name)) {
      return
    }

    // User endpoint is disabled
    if (!this.options.endpoints.user) {
      this.$auth.setUser({})
      return
    }

    // Try to fetch user and then set
    let user = await this.$auth.requestWith(this.name, endpoint, this.options.endpoints.user)
    user = getProp(user, this.options.user)

    this.$auth.setUser(user)
  }

  async logout (endpoint = {}) {
    // Only connect to logout endpoint if it's configured
    if (this.options.endpoints.logout) {
      // Only add client id to payload if enabled
      const clientId = this.options.dataClientId
      if (clientId) {
        if (!endpoint.data) {
          endpoint.data = {}
        }
        endpoint.data[clientId] = this._getClientId()
      }

      await this.$auth
        .requestWith(this.name, endpoint, this.options.endpoints.logout)
        .catch(() => { })
    }

    // But reset regardless
    return this.$auth.reset()
  }

  async reset () {
    if (this.options.tokenRequired) {
      this._clearToken()
    }

    this._setClientId(false)
    this.$auth.setUser(false)
    this.$auth.setToken(this.name, false)

    return Promise.resolve()
  }
}

const DEFAULTS = {
  tokenRequired: true,
  tokenType: 'Bearer',
  globalToken: true,
  tokenName: 'Authorization',
  token: {
    property: 'token',
    maxAge: 1800
  },
  user: 'user',
  clientId: 'client_id',
  dataClientId: 'client_id',
  clientIdPrefix: '_client_id.',
  endpoints: {
    login: {
      url: '/api/auth/login',
      method: 'post'
    },
    logout: {
      url: '/api/auth/logout',
      method: 'post'
    },
    user: {
      url: '/api/auth/user',
      method: 'get'
    }
  },
  autoFetchUser: true
}<|MERGE_RESOLUTION|>--- conflicted
+++ resolved
@@ -63,20 +63,16 @@
     // Ditch any leftover local tokens before attempting to log in
     await this.$auth.reset()
 
-<<<<<<< HEAD
     // Make login request
-    const loginResult = await this.$auth.request(endpoint, this.options.endpoints.login)
-=======
     const { response, result } = await this.$auth.request(
       endpoint,
       this.options.endpoints.login,
       true
     )
->>>>>>> 164c1bd7
 
     // Update Token
     if (this.options.tokenRequired) {
-      let token = getProp(loginResult, this.options.token.property)
+      let token = getProp(result, this.options.token.property)
       if (this.options.tokenType) {
         token = this.options.tokenType + ' ' + token
       }
@@ -85,7 +81,7 @@
     }
 
     // Update clientId
-    const clientId = getProp(loginResult, this.options.clientId)
+    const clientId = getProp(result, this.options.clientId)
     if (clientId) {
       this._setClientId(clientId)
     }
@@ -122,7 +118,11 @@
     }
 
     // Try to fetch user and then set
-    let user = await this.$auth.requestWith(this.name, endpoint, this.options.endpoints.user)
+    let user = await this.$auth.requestWith(
+      this.name,
+      endpoint,
+      this.options.endpoints.user
+    )
     user = getProp(user, this.options.user)
 
     this.$auth.setUser(user)
