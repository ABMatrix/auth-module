import { encodeQuery, parseQuery } from '../utilities'
import nanoid from 'nanoid'
import defu from 'defu'
const isHttps = process.server ? require('is-https') : null

const DEFAULTS = {
<<<<<<< HEAD
  endpoints: {},
  token: {
    property: 'access_token',
    type: 'Bearer',
    name: 'Authorization',
    maxAge: 1800,
    global: true
  },
  refreshToken: {
    property: 'refresh_token',
    maxAge: 60 * 60 * 24 * 30
  },
  responseType: 'token'
=======
  token_type: 'Bearer',
  response_type: 'token',
  tokenName: 'Authorization',
  token_key: 'access_token',
  refresh_token_key: 'refresh_token'
>>>>>>> e2b565c3
}

export default class Oauth2Scheme {
  constructor (auth, options) {
    this.$auth = auth
    this.req = auth.ctx.req
    this.name = options._name

    this.options = defu(options, DEFAULTS)
  }

  get _scope () {
    return Array.isArray(this.options.scope)
      ? this.options.scope.join(' ')
      : this.options.scope
  }

  get _redirectURI () {
    const url = this.options.redirectUri

    if (url) {
      return url
    }

    if (process.server && this.req) {
      const protocol = 'http' + (isHttps(this.req) ? 's' : '') + '://'

      return protocol + this.req.headers.host + this.$auth.options.redirect.callback
    }

    if (process.client) {
      return window.location.origin + this.$auth.options.redirect.callback
    }
  }

  async mounted () {
    // Sync token
    this.$auth.token.sync()

    // Handle callbacks on page load
    const redirected = await this._handleCallback()

    if (!redirected) {
      return this.$auth.fetchUserOnce()
    }
  }

  async reset () {
    this.$auth.setUser(false)
    this.$auth.token.reset()
    this.$auth.refreshToken.reset()

    return Promise.resolve()
  }

  login ({ params, state, nonce } = {}) {
    const opts = {
      protocol: 'oauth2',
      response_type: this.options.responseType,
      access_type: this.options.accessType,
      client_id: this.options.clientId,
      redirect_uri: this._redirectURI,
      scope: this._scope,
      // Note: The primary reason for using the state parameter is to mitigate CSRF attacks.
      // https://auth0.com/docs/protocols/oauth2/oauth-state
      state: state || nanoid(),
      ...params
    }

    if (this.options.audience) {
      opts.audience = this.options.audience
    }

    // Set Nonce Value if response_type contains id_token to mitigate Replay Attacks
    // More Info: https://openid.net/specs/openid-connect-core-1_0.html#NonceNotes
    // More Info: https://tools.ietf.org/html/draft-ietf-oauth-v2-threatmodel-06#section-4.6.2
    if (opts.response_type.includes('id_token')) {
      // nanoid auto-generates an URL Friendly, unique Cryptographic string
      // Recommended by Auth0 on https://auth0.com/docs/api-auth/tutorials/nonce
      opts.nonce = nonce || nanoid()
    }

    this.$auth.$storage.setUniversal(this.name + '.state', opts.state)

    const url = this.options.endpoints.authorization + '?' + encodeQuery(opts)

    window.location = url
  }

  async fetchUser () {
    if (!this.$auth.token.get()) {
      return
    }

    if (!this.options.endpoints.userInfo) {
      this.$auth.setUser({})
      return
    }

    const { data } = await this.$auth.requestWith(this.name, {
      url: this.options.endpoints.userInfo
    })

    this.$auth.setUser(data)
  }

  async _handleCallback (uri) {
    // Handle callback only for specified route
    if (this.$auth.options.redirect && this.$auth.ctx.route.path !== this.$auth.options.redirect.callback) {
      return
    }
    // Callback flow is not supported in server side
    if (process.server) {
      return
    }

    const hash = parseQuery(this.$auth.ctx.route.hash.substr(1))
    const parsedQuery = Object.assign({}, this.$auth.ctx.route.query, hash)
    // accessToken/idToken
<<<<<<< HEAD
    let token = parsedQuery[this.options.token.property]
    // refresh token
    let refreshToken = parsedQuery[this.options.refreshToken.property]
=======
    let token = parsedQuery[this.options.token_key]
    // refresh token
    let refreshToken = parsedQuery[this.options.refresh_token_key]
>>>>>>> e2b565c3

    // Validate state
    const state = this.$auth.$storage.getUniversal(this.name + '.state')
    this.$auth.$storage.setUniversal(this.name + '.state', null)
    if (state && parsedQuery.state !== state) {
      return
    }

    // -- Authorization Code Grant --
    if (this.options.responseType === 'code' && parsedQuery.code) {
      const { data } = await this.$auth.request({
        method: 'post',
        url: this.options.endpoints.token,
        baseURL: process.server ? undefined : false,
        data: encodeQuery({
          code: parsedQuery.code,
          client_id: this.options.clientId,
          redirect_uri: this._redirectURI,
          response_type: this.options.responseType,
          audience: this.options.audience,
          grant_type: this.options.grantType
        })
      })

      if (data[this.options.token_key]) {
        token = data[this.options.token_key]
      }

      if (data[this.options.refresh_token_key]) {
        refreshToken = data[this.options.refresh_token_key]
      }
    }

    if (!token || !token.length) {
      return
    }

    // Set token
    this.$auth.token.set(token, this.options.token.type)

    // Store refresh token
    if (refreshToken && refreshToken.length) {
      this.$auth.refreshToken.set(token, this.options.token.type)
    }

    // Redirect to home
    this.$auth.redirect('home', true)

    return true // True means a redirect happened
  }
}<|MERGE_RESOLUTION|>--- conflicted
+++ resolved
@@ -4,7 +4,6 @@
 const isHttps = process.server ? require('is-https') : null
 
 const DEFAULTS = {
-<<<<<<< HEAD
   endpoints: {},
   token: {
     property: 'access_token',
@@ -18,13 +17,6 @@
     maxAge: 60 * 60 * 24 * 30
   },
   responseType: 'token'
-=======
-  token_type: 'Bearer',
-  response_type: 'token',
-  tokenName: 'Authorization',
-  token_key: 'access_token',
-  refresh_token_key: 'refresh_token'
->>>>>>> e2b565c3
 }
 
 export default class Oauth2Scheme {
@@ -144,15 +136,9 @@
     const hash = parseQuery(this.$auth.ctx.route.hash.substr(1))
     const parsedQuery = Object.assign({}, this.$auth.ctx.route.query, hash)
     // accessToken/idToken
-<<<<<<< HEAD
     let token = parsedQuery[this.options.token.property]
     // refresh token
     let refreshToken = parsedQuery[this.options.refreshToken.property]
-=======
-    let token = parsedQuery[this.options.token_key]
-    // refresh token
-    let refreshToken = parsedQuery[this.options.refresh_token_key]
->>>>>>> e2b565c3
 
     // Validate state
     const state = this.$auth.$storage.getUniversal(this.name + '.state')
