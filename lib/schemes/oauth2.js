import { encodeQuery, parseQuery, RefreshController, TokenExpirationStatus } from '../utilities'
import ExpiredAuthSessionError from '../includes/ExpiredAuthSessionError'
import nanoid from 'nanoid'
<<<<<<< HEAD

const isHttps = process.server ? require('is-https') : null

const DEFAULTS = {
  response_type: 'token',
  tokenName: 'Authorization'
=======
import defu from 'defu'
const isHttps = process.server ? require('is-https') : null

const DEFAULTS = {
  endpoints: {},
  token: {
    property: 'access_token',
    type: 'Bearer',
    name: 'Authorization',
    maxAge: 1800,
    global: true
  },
  refreshToken: {
    property: 'refresh_token',
    maxAge: 60 * 60 * 24 * 30
  },
  responseType: 'token'
>>>>>>> e56037f8
}

export default class Oauth2Scheme {
  constructor (auth, options) {
    this.$auth = auth
    this.req = auth.ctx.req
    this.name = options._name

    this.options = defu(options, DEFAULTS)
  }

  get _scope () {
    return Array.isArray(this.options.scope)
      ? this.options.scope.join(' ')
      : this.options.scope
  }

  get _redirectURI () {
    const url = this.options.redirectUri

    if (url) {
      return url
    }

    if (process.server && this.req) {
      const protocol = 'http' + (isHttps(this.req) ? 's' : '') + '://'

      return protocol + this.req.headers.host + this.$auth.options.redirect.callback
    }

    if (process.client) {
      return window.location.origin + this.$auth.options.redirect.callback
    }
  }

  async mounted () {
<<<<<<< HEAD
    // Sync tokens
    const token = this.$auth.syncToken(this.name)
    this.$auth.syncRefreshToken(this.name)

    // Set axios token
    if (token) {
      this._setToken(token)
      this.initializeTokenRefreshOnRequest()
    }
=======
    // Sync token
    this.$auth.token.sync()
>>>>>>> e56037f8

    // Handle callbacks on page load
    const redirected = await this._handleCallback()

    if (!redirected) {
      return this.$auth.fetchUserOnce()
    }
  }

  async reset () {
    this.$auth.setUser(false)
    this.$auth.token.reset()
    this.$auth.refreshToken.reset()

    return Promise.resolve()
  }

  login ({ params, state, nonce } = {}) {
    const opts = {
      protocol: 'oauth2',
      response_type: this.options.responseType,
      access_type: this.options.accessType,
      client_id: this.options.clientId,
      redirect_uri: this._redirectURI,
      scope: this._scope,
      // Note: The primary reason for using the state parameter is to mitigate CSRF attacks.
      // https://auth0.com/docs/protocols/oauth2/oauth-state
      state: state || nanoid(),
      ...params
    }

    if (this.options.audience) {
      opts.audience = this.options.audience
    }

    // Set Nonce Value if response_type contains id_token to mitigate Replay Attacks
    // More Info: https://openid.net/specs/openid-connect-core-1_0.html#NonceNotes
    // More Info: https://tools.ietf.org/html/draft-ietf-oauth-v2-threatmodel-06#section-4.6.2
    if (opts.response_type.includes('id_token')) {
      // nanoid auto-generates an URL Friendly, unique Cryptographic string
      // Recommended by Auth0 on https://auth0.com/docs/api-auth/tutorials/nonce
      opts.nonce = nonce || nanoid()
    }

    this.$auth.$storage.setUniversal(this.name + '.state', opts.state)

    const url = this.options.endpoints.authorization + '?' + encodeQuery(opts)

    window.location = url
  }

  async fetchUser () {
    if (!this.$auth.token.get()) {
      return
    }

    if (!this.options.endpoints.userInfo) {
      this.$auth.setUser({})
      return
    }

    const { data } = await this.$auth.requestWith(this.name, {
      url: this.options.endpoints.userInfo
    })

    this.$auth.setUser(data)
  }

  async _handleCallback (uri) {
    // Handle callback only for specified route
    if (this.$auth.options.redirect && this.$auth.ctx.route.path !== this.$auth.options.redirect.callback) {
      return
    }
    // Callback flow is not supported in server side
    if (process.server) {
      return
    }

    const hash = parseQuery(this.$auth.ctx.route.hash.substr(1))
    const parsedQuery = Object.assign({}, this.$auth.ctx.route.query, hash)
    // accessToken/idToken
    let token = parsedQuery[this.options.token.property]
    // refresh token
    let refreshToken = parsedQuery[this.options.refreshToken.property]

    // Validate state
    const state = this.$auth.$storage.getUniversal(this.name + '.state')
    this.$auth.$storage.setUniversal(this.name + '.state', null)
    if (state && parsedQuery.state !== state) {
      return
    }

    // -- Authorization Code Grant --
    if (this.options.responseType === 'code' && parsedQuery.code) {
      const { data } = await this.$auth.request({
        method: 'post',
        url: this.options.endpoints.token,
        baseURL: process.server ? undefined : false,
        data: encodeQuery({
          code: parsedQuery.code,
          client_id: this.options.clientId,
          redirect_uri: this._redirectURI,
          response_type: this.options.responseType,
          audience: this.options.audience,
          grant_type: this.options.grantType
        })
      })

      if (data.access_token) {
        token = data.access_token
      }

      if (data.refresh_token) {
        refreshToken = data.refresh_token
      }
    }

    if (!token || !token.length) {
      return
    }

<<<<<<< HEAD
    // Add token_type prefix
    token = this.$auth.addTokenPrefix(token)
    // Store token
    this.$auth.setToken(this.name, token)

    // Set axios token
    this._setToken(token)

    // Store refresh token
    if (refreshToken && refreshToken.length) {
      refreshToken = this.$auth.addTokenPrefix(refreshToken)
      this.$auth.setRefreshToken(this.name, refreshToken)
=======
    // Set token
    this.$auth.token.set(token, this.options.token.type)

    // Store refresh token
    if (refreshToken && refreshToken.length) {
      this.$auth.refreshToken.set(token, this.options.token.type)
>>>>>>> e56037f8
    }

    // Redirect to home
    this.$auth.redirect('home', true)

    return true // True means a redirect happened
  }

  // ---------------------------------------------------------------
  // Watch axios requests for token expiration
  // Refresh tokens if token has expired
  // ---------------------------------------------------------------

  initializeTokenRefreshOnRequest () {
    const { $axios } = this.$auth.ctx.app
    const refreshController = new RefreshController(this)

    $axios.onRequest(async config => {
      // Don't intercept token requests
      if (config.url === this.options.access_token_endpoint) {
        return config
      }

      const token = this.$auth.syncToken(this.name) || false
      const refreshToken = this.$auth.syncRefreshToken(this.name)

      // Token or "refresh token" does not exist
      if (!token || !refreshToken) {
        // The authorization header in the current request is expired.
        // Token was deleted right before this request
        if (this.requestHasAuthorizationHeader(config)) {
          throw new ExpiredAuthSessionError()
        }

        return config
      }

      // Check token expiration
      const tokenStatus = new TokenExpirationStatus(this)

      // Token is still valid, let the request pass
      if (tokenStatus.valid() || tokenStatus.unknown()) {
        return this.getUpdatedRequestConfig(config)
      }

      // Refresh token has also expired. There is no way to refresh. Force reset.
      if (tokenStatus.refreshExpired()) {
        await this.$auth.reset()

        // Stop the request from happening. The original caller should catch ExpiredAuthSessionErrors
        throw new ExpiredAuthSessionError()
      }

      // Refresh token before sending current request
      await refreshController.handleRefresh()

      // Fetch updated token and add to current request
      return this.getUpdatedRequestConfig(config)
    })
  }

  getUpdatedRequestConfig (config) {
    config.headers[this.options.tokenName] = this.$auth.getToken(this.name)
    return config
  }

  requestHasAuthorizationHeader (config) {
    return !!config.headers.common[this.options.tokenName]
  }

  async refreshTokens () {
    const refreshToken = this.$auth.getRefreshToken(this.name)

    // Delete current token from the request header before refreshing
    this._clearToken()

    const { response, result } = await this.$auth.requestWith(this.name, {
      method: 'post',
      url: this.options.access_token_endpoint,
      data: encodeQuery({
        refresh_token: refreshToken.replace(this.$auth.options.token_type + ' ', ''),
        client_id: this.options.client_id,
        grant_type: 'refresh_token'
      })
    }, false, true)

    const newToken = this.$auth.addTokenPrefix(result.access_token)
    const newRefreshToken = this.$auth.addTokenPrefix(result.refresh_token)

    // Store tokens
    this.$auth.setToken(this.name, newToken)
    this.$auth.setRefreshToken(this.name, newRefreshToken)

    // Update authorization header
    this._setToken(newToken)

    return response
  }
}<|MERGE_RESOLUTION|>--- conflicted
+++ resolved
@@ -1,15 +1,8 @@
-import { encodeQuery, parseQuery, RefreshController, TokenExpirationStatus } from '../utilities'
-import ExpiredAuthSessionError from '../includes/ExpiredAuthSessionError'
+import { encodeQuery, parseQuery } from '../utilities'
 import nanoid from 'nanoid'
-<<<<<<< HEAD
-
-const isHttps = process.server ? require('is-https') : null
-
-const DEFAULTS = {
-  response_type: 'token',
-  tokenName: 'Authorization'
-=======
 import defu from 'defu'
+import { RefreshController } from '../refreshController'
+
 const isHttps = process.server ? require('is-https') : null
 
 const DEFAULTS = {
@@ -26,7 +19,6 @@
     maxAge: 60 * 60 * 24 * 30
   },
   responseType: 'token'
->>>>>>> e56037f8
 }
 
 export default class Oauth2Scheme {
@@ -34,6 +26,7 @@
     this.$auth = auth
     this.req = auth.ctx.req
     this.name = options._name
+    this.refreshController = new RefreshController(this)
 
     this.options = defu(options, DEFAULTS)
   }
@@ -63,20 +56,14 @@
   }
 
   async mounted () {
-<<<<<<< HEAD
     // Sync tokens
-    const token = this.$auth.syncToken(this.name)
-    this.$auth.syncRefreshToken(this.name)
-
-    // Set axios token
-    if (token) {
-      this._setToken(token)
-      this.initializeTokenRefreshOnRequest()
-    }
-=======
-    // Sync token
     this.$auth.token.sync()
->>>>>>> e56037f8
+    this.$auth.refreshToken.sync()
+
+    // Initialize request interceptor
+    if (this.$auth.token.get()) {
+      this.refreshController.initializeRequestInterceptor()
+    }
 
     // Handle callbacks on page load
     const redirected = await this._handleCallback()
@@ -198,27 +185,12 @@
       return
     }
 
-<<<<<<< HEAD
-    // Add token_type prefix
-    token = this.$auth.addTokenPrefix(token)
-    // Store token
-    this.$auth.setToken(this.name, token)
-
-    // Set axios token
-    this._setToken(token)
-
-    // Store refresh token
-    if (refreshToken && refreshToken.length) {
-      refreshToken = this.$auth.addTokenPrefix(refreshToken)
-      this.$auth.setRefreshToken(this.name, refreshToken)
-=======
     // Set token
     this.$auth.token.set(token, this.options.token.type)
 
     // Store refresh token
     if (refreshToken && refreshToken.length) {
       this.$auth.refreshToken.set(token, this.options.token.type)
->>>>>>> e56037f8
     }
 
     // Redirect to home
@@ -226,95 +198,4 @@
 
     return true // True means a redirect happened
   }
-
-  // ---------------------------------------------------------------
-  // Watch axios requests for token expiration
-  // Refresh tokens if token has expired
-  // ---------------------------------------------------------------
-
-  initializeTokenRefreshOnRequest () {
-    const { $axios } = this.$auth.ctx.app
-    const refreshController = new RefreshController(this)
-
-    $axios.onRequest(async config => {
-      // Don't intercept token requests
-      if (config.url === this.options.access_token_endpoint) {
-        return config
-      }
-
-      const token = this.$auth.syncToken(this.name) || false
-      const refreshToken = this.$auth.syncRefreshToken(this.name)
-
-      // Token or "refresh token" does not exist
-      if (!token || !refreshToken) {
-        // The authorization header in the current request is expired.
-        // Token was deleted right before this request
-        if (this.requestHasAuthorizationHeader(config)) {
-          throw new ExpiredAuthSessionError()
-        }
-
-        return config
-      }
-
-      // Check token expiration
-      const tokenStatus = new TokenExpirationStatus(this)
-
-      // Token is still valid, let the request pass
-      if (tokenStatus.valid() || tokenStatus.unknown()) {
-        return this.getUpdatedRequestConfig(config)
-      }
-
-      // Refresh token has also expired. There is no way to refresh. Force reset.
-      if (tokenStatus.refreshExpired()) {
-        await this.$auth.reset()
-
-        // Stop the request from happening. The original caller should catch ExpiredAuthSessionErrors
-        throw new ExpiredAuthSessionError()
-      }
-
-      // Refresh token before sending current request
-      await refreshController.handleRefresh()
-
-      // Fetch updated token and add to current request
-      return this.getUpdatedRequestConfig(config)
-    })
-  }
-
-  getUpdatedRequestConfig (config) {
-    config.headers[this.options.tokenName] = this.$auth.getToken(this.name)
-    return config
-  }
-
-  requestHasAuthorizationHeader (config) {
-    return !!config.headers.common[this.options.tokenName]
-  }
-
-  async refreshTokens () {
-    const refreshToken = this.$auth.getRefreshToken(this.name)
-
-    // Delete current token from the request header before refreshing
-    this._clearToken()
-
-    const { response, result } = await this.$auth.requestWith(this.name, {
-      method: 'post',
-      url: this.options.access_token_endpoint,
-      data: encodeQuery({
-        refresh_token: refreshToken.replace(this.$auth.options.token_type + ' ', ''),
-        client_id: this.options.client_id,
-        grant_type: 'refresh_token'
-      })
-    }, false, true)
-
-    const newToken = this.$auth.addTokenPrefix(result.access_token)
-    const newRefreshToken = this.$auth.addTokenPrefix(result.refresh_token)
-
-    // Store tokens
-    this.$auth.setToken(this.name, newToken)
-    this.$auth.setRefreshToken(this.name, newRefreshToken)
-
-    // Update authorization header
-    this._setToken(newToken)
-
-    return response
-  }
 }