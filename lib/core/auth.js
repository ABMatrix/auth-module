--- conflicted
+++ resolved
@@ -228,27 +228,6 @@
     return this.$storage.syncUniversal(_key)
   }
 
-<<<<<<< HEAD
-  refreshToken () {
-    if (!this.strategy._refreshToken) {
-      return Promise.resolve()
-    }
-
-    return Promise.resolve(this.strategy._refreshToken())
-      .then(response => {
-        // Reset the refresh interval
-        if (this.strategy._scheduleTokenRefresh) {
-          clearInterval(this.strategy.refreshInterval)
-          this.strategy._scheduleTokenRefresh()
-        }
-
-        return response
-      })
-      .catch(error => {
-        this.callOnError(error, { method: 'refreshToken' })
-        return Promise.reject(error)
-      })
-=======
   setTokenExpiration () {
     if (!this.strategy.tokenStatus) {
       return
@@ -274,7 +253,6 @@
       this.callOnError(error, { method: 'refreshToken' })
       return Promise.reject(error)
     })
->>>>>>> d76fc0c5
   }
 
   // ---------------------------------------------------------------
